import React from 'react';
import Arrow2 from '../assets/dropdown-arrow.svg';
import Edit from '../assets/edit.svg';
import Trash from '../assets/trash.svg';

function Dropdown({
  options,
  selectedValue,
  onSelect,
  size = 'w-32',
  rounded = 'xl',
  border = 'border-2',
  borderColor = 'silver',
  showEdit,
  onEdit,
  showDelete,
  onDelete,
  placeholder,
}: {
  options:
    | string[]
    | { name: string; id: string; type: string }[]
    | { label: string; value: string }[]
    | { value: number; description: string }[];
  selectedValue:
    | string
    | { label: string; value: string }
    | { value: number; description: string }
    | { name: string; id: string; type: string }
    | null;
  onSelect:
    | ((value: string) => void)
    | ((value: { name: string; id: string; type: string }) => void)
    | ((value: { label: string; value: string }) => void)
    | ((value: { value: number; description: string }) => void);
  size?: string;
  rounded?: 'xl' | '3xl';
  border?: 'border' | 'border-2';
  borderColor?: string;
  showEdit?: boolean;
  onEdit?: (value: { name: string; id: string; type: string }) => void;
  showDelete?: boolean;
  onDelete?: (value: string) => void;
  placeholder?: string;
}) {
  const dropdownRef = React.useRef<HTMLDivElement>(null);
  const [isOpen, setIsOpen] = React.useState(false);
  const borderRadius = rounded === 'xl' ? 'rounded-xl' : 'rounded-3xl';
  const borderTopRadius = rounded === 'xl' ? 'rounded-t-xl' : 'rounded-t-3xl';

  const handleClickOutside = (event: MouseEvent) => {
    if (
      dropdownRef.current &&
      !dropdownRef.current.contains(event.target as Node)
    ) {
      setIsOpen(false);
    }
  };

  React.useEffect(() => {
    document.addEventListener('mousedown', handleClickOutside);
    return () => {
      document.removeEventListener('mousedown', handleClickOutside);
    };
  }, []);
  return (
    <div
      className={[
        typeof selectedValue === 'string'
          ? 'relative mt-2'
          : 'relative align-middle',
        size,
      ].join(' ')}
      ref={dropdownRef}
    >
      <button
        onClick={() => setIsOpen(!isOpen)}
        className={`flex w-full cursor-pointer items-center justify-between ${border} border-${borderColor} bg-white px-5 py-3 dark:border-${borderColor}/40 dark:bg-transparent ${
          isOpen ? `${borderTopRadius}` : `${borderRadius}`
        }`}
      >
        {typeof selectedValue === 'string' ? (
          <span className="overflow-hidden text-ellipsis dark:text-bright-gray">
            {selectedValue}
          </span>
        ) : (
          <span
            className={`overflow-hidden text-ellipsis dark:text-bright-gray ${
              !selectedValue && 'text-silver dark:text-gray-400'
            }`}
          >
            {selectedValue && 'label' in selectedValue
              ? selectedValue.label
              : selectedValue && 'description' in selectedValue
<<<<<<< HEAD
              ? `${
                  selectedValue.value < 1e9
                    ? selectedValue.value + ` (${selectedValue.description})`
                    : selectedValue.description
                }`
              : selectedValue &&
                'name' in selectedValue &&
                'id' in selectedValue
              ? `${selectedValue.name}`
              : placeholder
              ? placeholder
              : 'From URL'}
=======
                ? `${
                    selectedValue.value < 1e9
                      ? selectedValue.value + ` (${selectedValue.description})`
                      : selectedValue.description
                  }`
                : placeholder
                  ? placeholder
                  : 'From URL'}
>>>>>>> a1d3592d
          </span>
        )}
        <img
          src={Arrow2}
          alt="arrow"
          className={`transform ${
            isOpen ? 'rotate-180' : 'rotate-0'
          } h-3 w-3 transition-transform`}
        />
      </button>
      {isOpen && (
        <div
          className={`absolute left-0 right-0 z-20 -mt-1 max-h-40 overflow-y-auto rounded-b-xl ${border} border-${borderColor} bg-white shadow-lg dark:border-${borderColor}/40 dark:bg-dark-charcoal`}
        >
          {options.map((option: any, index) => (
            <div
              key={index}
              className="hover:eerie-black flex cursor-pointer items-center justify-between hover:bg-gray-100 dark:hover:bg-purple-taupe"
            >
              <span
                onClick={() => {
                  onSelect(option);
                  setIsOpen(false);
                }}
                className="ml-5 flex-1 overflow-hidden overflow-ellipsis whitespace-nowrap py-3 dark:text-light-gray"
              >
                {typeof option === 'string'
                  ? option
                  : option.name
                    ? option.name
                    : option.label
                      ? option.label
                      : `${
                          option.value < 1e9
                            ? option.value + ` (${option.description})`
                            : option.description
                        }`}
              </span>
              {showEdit && onEdit && (
                <img
                  src={Edit}
                  alt="Edit"
                  className="mr-4 h-4 w-4 cursor-pointer hover:opacity-50"
                  onClick={() => {
                    onEdit({
                      id: option.id,
                      name: option.name,
                      type: option.type,
                    });
                    setIsOpen(false);
                  }}
                />
              )}
              {showDelete && onDelete && (
                <button
                  onClick={() => onDelete(option.id)}
                  disabled={option.type === 'public'}
                >
                  <img
                    src={Trash}
                    alt="Delete"
                    className={`mr-2 h-4 w-4 cursor-pointer hover:opacity-50 ${
                      option.type === 'public'
                        ? 'cursor-not-allowed opacity-50'
                        : ''
                    }`}
                  />
                </button>
              )}
            </div>
          ))}
        </div>
      )}
    </div>
  );
}

export default Dropdown;<|MERGE_RESOLUTION|>--- conflicted
+++ resolved
@@ -92,20 +92,6 @@
             {selectedValue && 'label' in selectedValue
               ? selectedValue.label
               : selectedValue && 'description' in selectedValue
-<<<<<<< HEAD
-              ? `${
-                  selectedValue.value < 1e9
-                    ? selectedValue.value + ` (${selectedValue.description})`
-                    : selectedValue.description
-                }`
-              : selectedValue &&
-                'name' in selectedValue &&
-                'id' in selectedValue
-              ? `${selectedValue.name}`
-              : placeholder
-              ? placeholder
-              : 'From URL'}
-=======
                 ? `${
                     selectedValue.value < 1e9
                       ? selectedValue.value + ` (${selectedValue.description})`
@@ -114,7 +100,6 @@
                 : placeholder
                   ? placeholder
                   : 'From URL'}
->>>>>>> a1d3592d
           </span>
         )}
         <img
