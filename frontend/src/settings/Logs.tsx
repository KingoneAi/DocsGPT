--- conflicted
+++ resolved
@@ -67,18 +67,12 @@
     <div className="mt-12">
       <div className="flex flex-col items-start">
         <div className="flex flex-col gap-3">
-<<<<<<< HEAD
-          <p className="font-bold text-jet dark:text-bright-gray">
-            {t('settings.logs.filterByChatbot')}
-          </p>
-=======
           <label
             id="chatbot-filter-label"
             className="font-bold text-jet dark:text-bright-gray"
           >
             {t('settings.logs.filterByChatbot')}
           </label>
->>>>>>> 7218403a
           {loadingChatbots ? (
             <SkeletonLoader />
           ) : (
@@ -91,11 +85,7 @@
                 })),
                 { label: t('settings.logs.none'), value: '' },
               ]}
-<<<<<<< HEAD
               placeholder={t('settings.logs.selectChatbot')}
-=======
-              placeholder={t('settings.logs.selectChatbotPlaceholder')}
->>>>>>> 7218403a
               onSelect={(chatbot: { label: string; value: string }) => {
                 setSelectedChatbot(
                   chatbots.find((item) => item.id === chatbot.value),
@@ -150,11 +140,7 @@
     <div className="logs-table border rounded-2xl h-[55vh] w-full overflow-hidden border-silver dark:border-silver/40">
       <div className="h-8 bg-black/10 dark:bg-chinese-black flex flex-col items-start justify-center">
         <p className="px-3 text-xs dark:text-gray-6000">
-<<<<<<< HEAD
           {t('settings.logs.tableHeader')}
-=======
-          {t('settings.logs.apiGeneratedConversations')}
->>>>>>> 7218403a
         </p>
       </div>
       <div
